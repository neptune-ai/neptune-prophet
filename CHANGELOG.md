--- conflicted
+++ resolved
@@ -1,8 +1,4 @@
-<<<<<<< HEAD
-## neptune-prophet 0.3.0 [UNRELEASED]
-=======
 ## neptune-prophet 0.3.0
->>>>>>> 0f34d11c
 
 ### Fixes
 - Changed the default to `log_interactive = False` ([#10](https://github.com/neptune-ai/neptune-prophet/pull/10))
